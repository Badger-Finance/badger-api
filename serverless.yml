--- conflicted
+++ resolved
@@ -421,11 +421,7 @@
       #       chain: "bsc"
 
   index-prices:
-<<<<<<< HEAD
-    handler: src/indexer/prices/handler.handler
-=======
     handler: src/indexer/price-indexer.indexPrices
->>>>>>> ece141fe
     timeout: 30
     events:
       - schedule:
