---
service: badger-v2
frameworkVersion: '2'
# temporarily silence complaints about v1 swagger documentation
configValidationMode: off

plugins:
  - serverless-plugin-typescript
  - serverless-dynamodb-local
  - serverless-offline

custom:
  stage: ${opt:stage, self:provider.stage}

  # todo: enable a local stage
  dynamodb:
    stages:
      - staging
    start:
      port: 8000
      inMemory: true
      heapInitial: 200m
      heapMax: 1g
      migrate: true
      seed: true
      convertEmptyValues: true
    seed:
      default:
        sources:
          - table: ${self:custom.table.PRICE_DATA.${self:custom.stage}}
            sources: [./seed/prices.json]

  serverless-offline:
    noPrependStageInUrl: true

  # todo: rename tables using stage variable
  table:
    APY_SNAPSHOTS_DATA:
      staging: "badger-staging-apy-snapshots"
      prod: "badger-apy-snapshots"
    ASSET_DATA:
      staging: "badger-staging-asset"
      prod: "badger-asset"
    PRICE_DATA:
      staging: "badger-staging-prices"
      prod: "badger-prices"
    SETT_SNAPSHOTS_DATA:
      staging: "badger-staging-sett-snapshots"
      prod: "badger-sett-snapshots"

  merkleProofs:
    staging: "badger-staging-merkle-proofs"
    prod: "badger-merkle-proofs"

provider:
  name: aws
  runtime: nodejs12.x
  stage: staging
  region: us-west-1
  iam:
    role:
      managedPolicies:
        - arn:aws:iam::aws:policy/AWSLambdaFullAccess
  versionFunctions: false
  apiGateway:
    shouldStartNameWithService: true
    minimumCompressionSize: 1024
  environment:
    BADGER: "https://api.thegraph.com/subgraphs/name/axejintao/badger-dao"
    BADGER_BSC: "https://api.thegraph.com/subgraphs/name/axejintao/badger-dao-bsc"
    BADGER_DAO: "https://api.thegraph.com/subgraphs/name/darruma/badger"
    UNISWAP: "https://api.thegraph.com/subgraphs/name/uniswap/uniswap-v2"
    SUSHISWAP: "https://api.thegraph.com/subgraphs/name/jiro-ono/sushiswap-v1-exchange-staging"
    PANCAKESWAP: "https://api.thegraph.com/subgraphs/name/pancakeswap/exchange"
    MASTERCHEF: "https://api.thegraph.com/subgraphs/name/sushiswap/master-chef"
    APY_SNAPSHOTS_DATA: ${self:custom.table.APY_SNAPSHOTS_DATA.${self:custom.stage}}
    ASSET_DATA: ${self:custom.table.ASSET_DATA.${self:custom.stage}}
    PRICE_DATA: ${self:custom.table.PRICE_DATA.${self:custom.stage}}
    SETT_SNAPSHOTS_DATA: ${self:custom.table.SETT_SNAPSHOTS_DATA.${self:custom.stage}}
    REWARD_DATA: ${self:custom.merkleProofs.${self:custom.stage}}

resources:
  Resources:
    apySnapshotsTable:
      Type: AWS::DynamoDB::Table
      Properties:
        TableName: ${self:custom.table.APY_SNAPSHOTS_DATA.${self:custom.stage}}
        BillingMode: PAY_PER_REQUEST
        KeySchema:
          - AttributeName: "addressValueSourceType"
            KeyType: "HASH"
        AttributeDefinitions:
<<<<<<< HEAD
          - AttributeName: "addressValueSourceType"
            AttributeType: "S" 
          - AttributeName: "address"
            AttributeType: "S"
        GlobalSecondaryIndexes:
          - IndexName: IndexApySnapshotsOnAddress
            KeySchema:
              - AttributeName: address
                KeyType: HASH
            Projection:
              ProjectionType: ALL
=======
          - AttributeName: "address"
            AttributeType: "S"

>>>>>>> f3d80096
    protocolTable:
      Type: AWS::DynamoDB::Table
      Properties:
        TableName: ${self:custom.table.ASSET_DATA.${self:custom.stage}}
        BillingMode: PAY_PER_REQUEST
        KeySchema:
          - AttributeName: "asset"
            KeyType: "HASH"
          - AttributeName: "height"
            KeyType: "RANGE"
        AttributeDefinitions:
          - AttributeName: "asset"
            AttributeType: "S"
          - AttributeName: "height"
            AttributeType: "N"

    priceTable:
      Type: AWS::DynamoDB::Table
      Properties:
        TableName: ${self:custom.table.PRICE_DATA.${self:custom.stage}}
        BillingMode: PAY_PER_REQUEST
        KeySchema:
          - AttributeName: "address"
            KeyType: "HASH"
          - AttributeName: "updatedAt"
            KeyType: "RANGE"
        AttributeDefinitions:
          - AttributeName: "address"
            AttributeType: "S"
          - AttributeName: "updatedAt"
            AttributeType: "N"

    settsSnapshotsTable:
      Type: AWS::DynamoDB::Table
      Properties:
        TableName: ${self:custom.table.SETT_SNAPSHOTS_DATA.${self:custom.stage}}
        BillingMode: PAY_PER_REQUEST
        KeySchema:
          - AttributeName: "address"
            KeyType: "HASH"
        AttributeDefinitions:
          - AttributeName: "address"
            AttributeType: "S"

functions:
  request-handler:
    handler: src/LambdaServer.handler
    timeout: 30
    events:
      - http:
          path: /v2/{proxy+}
          method: any
          cors: true
      - http:
          path: /v2/
          method: any
          cors: true

  index-sett:
    handler: src/indexer/sett-indexer.indexAsset
    timeout: 300
    events:
      - schedule:
          name: ${self:service}-${self:custom.stage}-index-sbtccrv
          description: "index historical data for sbtc sett"
          rate: rate(5 minutes)
          input:
            contract: "0xd04c48a53c111300ad41190d63681ed3dad998ec"
            createdBlock: 11380877
            asset: "sbtccrv"
      - schedule:
          name: ${self:service}-${self:custom.stage}-index-renbtccrv
          description: "index historical data for renbtccrv sett"
          rate: rate(5 minutes)
          input:
            contract: "0x6def55d2e18486b9ddfaa075bc4e4ee0b28c1545"
            createdBlock: 11380872
            asset: "renbtccrv"
      - schedule:
          name: ${self:service}-${self:custom.stage}-index-tbtccrv
          description: "index historical data for tbtccrv sett"
          rate: rate(5 minutes)
          input:
            contract: "0xb9d076fde463dbc9f915e5392f807315bf940334"
            createdBlock: 11380878
            asset: "tbtccrv"
      - schedule:
          name: ${self:service}-${self:custom.stage}-index-hrenbtccrv
          description: "index historical data for hrenbtccrv sett"
          rate: rate(5 minutes)
          input:
            contract: "0xaf5a1decfa95baf63e0084a35c62592b774a2a87"
            createdBlock: 11380939
            asset: "hrenbtccrv"
      - schedule:
          name: ${self:service}-${self:custom.stage}-index-badger
          description: "index historical data for badger sett"
          rate: rate(5 minutes)
          input:
            contract: "0x19d97d8fa813ee2f51ad4b4e04ea08baf4dffc28"
            createdBlock: 11380871
            asset: "badger"
      - schedule:
          name: ${self:service}-${self:custom.stage}-index-digg
          description: "index historical data for digg sett"
          rate: rate(5 minutes)
          input:
            contract: "0x7e7e112a68d8d2e221e11047a72ffc1065c38e1a"
            createdBlock: 11680422
            asset: "digg"
      - schedule:
          name: ${self:service}-${self:custom.stage}-index-uniswap-badger-wbtc
          description: "index historical data for badger uniswap badger-wbtc sett"
          rate: rate(5 minutes)
          input:
            contract: "0x235c9e24d3fb2fafd58a2e49d454fdcd2dbf7ff1"
            createdBlock: 11380883
            asset: "badger-wbtc"
      - schedule:
          name: ${self:service}-${self:custom.stage}-index-uniswap-digg-wbtc
          description: "index historical data for badger uniswap digg-wbtc sett"
          rate: rate(5 minutes)
          input:
            contract: "0xc17078fdd324cc473f8175dc5290fae5f2e84714"
            createdBlock: 11680833
            asset: "digg-wbtc"
      - schedule:
          name: ${self:service}-${self:custom.stage}-index-sushiswap-badger-wbtc
          description: "index historical data for badger sushiswap badger-wbtc vault"
          rate: rate(5 minutes)
          input:
            contract: "0x1862a18181346ebd9edaf800804f89190def24a5"
            createdBlock: 11537600
            asset: "slp-badger-wbtc"
      - schedule:
          name: ${self:service}-${self:custom.stage}-index-sushiswap-wbtc-eth
          description: "index historical data for badger sushiswap wbtc-eth vault"
          rate: rate(5 minutes)
          input:
            contract: "0x758a43ee2bff8230eeb784879cdcff4828f2544d"
            createdBlock: 11539529
            asset: "slp-wbtc-eth"
      - schedule:
          name: ${self:service}-${self:custom.stage}-index-sushiswap-digg-wbtc
          description: "index historical data for badger sushiswap digg-wbtc vault"
          rate: rate(5 minutes)
          input:
            contract: "0x88128580acdd9c04ce47afce196875747bf2a9f6"
            createdBlock: 11681030
            asset: "slp-digg-wbtc"
      - schedule:
          name: ${self:service}-${self:custom.stage}-index-pancakeswap-bdigg-btcb
          description: "index historical data for badger pancakeswap bdigg-btcb vault"
          rate: rate(5 minutes)
          input:
            contract: "0xaf4B9C4b545D5324904bAa15e29796D2E2f90813"
            createdBlock: 5712807
            asset: "plp-bdigg-btcb"
            chain: "bsc"
      - schedule:
          name: ${self:service}-${self:custom.stage}-index-pancakeswap-bbadger-btcb
          description: "index historical data for badger pancakeswap bbadger-btcb vault"
          rate: rate(5 minutes)
          input:
            contract: "0x857F91f735f4B03b19D2b5c6E476C73DB8241F55"
            createdBlock: 5712803
            asset: "plp-bbadger-btcb"
            chain: "bsc"
      - schedule:
          name: ${self:service}-${self:custom.stage}-index-pancakeswap-bnb-btcb
          description: "index historical data for badger pancakeswap bnb-btcb vault"
          rate: rate(5 minutes)
          input:
            contract: "0xaf4B9C4b545D5324904bAa15e29796D2E2f90813"
            createdBlock: 5516404
            asset: "plp-bnb-btcb"
            chain: "bsc"

  index-apy-snapshots:
    handler: src/indexer/apy-snapshots-indexer.refreshApySnapshots
    timeout: 30
    events:
      - schedule:
          name: ${self:service}-${self:custom.stage}-index-apy-snapshots
          description: "index data for sett apy"
          rate: rate(1 minute)

  index-prices:
    handler: src/indexer/price-indexer.indexPrices
    timeout: 30
    events:
      - schedule:
          name: ${self:service}-${self:custom.stage}-index-prices
          description: "index price data for all protocol tokens"
          rate: rate(1 minute)

  index-sett-snapshots:
    handler: src/indexer/sett-snapshots-indexer.refreshSettSnapshots
    timeout: 30
    events:
      - schedule:
          name: ${self:service}-${self:custom.stage}-index-sett-snapshots
          description: "index data for supported setts"
          rate: rate(1 minute)<|MERGE_RESOLUTION|>--- conflicted
+++ resolved
@@ -90,7 +90,6 @@
           - AttributeName: "addressValueSourceType"
             KeyType: "HASH"
         AttributeDefinitions:
-<<<<<<< HEAD
           - AttributeName: "addressValueSourceType"
             AttributeType: "S" 
           - AttributeName: "address"
@@ -102,11 +101,9 @@
                 KeyType: HASH
             Projection:
               ProjectionType: ALL
-=======
-          - AttributeName: "address"
-            AttributeType: "S"
-
->>>>>>> f3d80096
+          - AttributeName: "address"
+            AttributeType: "S"
+
     protocolTable:
       Type: AWS::DynamoDB::Table
       Properties:
