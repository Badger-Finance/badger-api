--- conflicted
+++ resolved
@@ -226,11 +226,7 @@
       - schedule:
           name: ${self:service}-${self:custom.stage}-index-setts
           description: "index historical data for all setts"
-<<<<<<< HEAD
-          rate: rate(10 minute)
-=======
           rate: rate(10 minutes)
->>>>>>> 931f9983
 
   index-apy-snapshots:
     handler: src/indexer/apy-snapshots-indexer.refreshApySnapshots
