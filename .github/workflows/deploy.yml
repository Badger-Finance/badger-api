name: Deploy

on:
  pull_request:
    types: [ closed ]
    branches: [ main, staging ]

jobs:
  deploy:
    runs-on: ubuntu-latest
    if: github.event.pull_request.merged == true
    steps:
      - uses: actions/checkout@v2
      - name: Use Node.js
        uses: actions/setup-node@v2
        with:
          node-version: '14.x'
      - name: Install Dependencies
        run: yarn install --frozen-lockfile
      - name: Deploy Staging
        uses: serverless/github-action@master
        with:
          args: deploy
        if: contains(github.ref, 'staging')
      - name: Deploy Production
        uses: serverless/github-action@master
        with:
          args: deploy --stage prod
        if: contains(github.ref, 'main')

env:
<<<<<<< HEAD
  AWS_SECRET_ACCESS_KEY: ${{ secrets.AWS_SECRET_ACCESS_KEY }}
  AWS_ACCESS_KEY_ID: ${{ secrets.AWS_ACCESS_KEY_ID }}
  GRAPH_API_KEY: ${{ secrets.GRAPH_API_KEY }}
  ETH_RPC: ${{ secrets.ETH_RPC }}
  BSC_RPC: ${{ secrets.BSC_RPC }}
  MATIC_RPC: ${{ secrets.MATIC_RPC }}
=======
  GRAPH_API_KEY: ${{ secrets.GRAPH_API_KEY }}
  AWS_SECRET_ACCESS_KEY: ${{ secrets.AWS_SECRET_ACCESS_KEY }}
  AWS_ACCESS_KEY_ID: ${{ secrets.AWS_ACCESS_KEY_ID }}
>>>>>>> 4cf8b5f9
<|MERGE_RESOLUTION|>--- conflicted
+++ resolved
@@ -29,15 +29,9 @@
         if: contains(github.ref, 'main')
 
 env:
-<<<<<<< HEAD
   AWS_SECRET_ACCESS_KEY: ${{ secrets.AWS_SECRET_ACCESS_KEY }}
   AWS_ACCESS_KEY_ID: ${{ secrets.AWS_ACCESS_KEY_ID }}
   GRAPH_API_KEY: ${{ secrets.GRAPH_API_KEY }}
   ETH_RPC: ${{ secrets.ETH_RPC }}
   BSC_RPC: ${{ secrets.BSC_RPC }}
-  MATIC_RPC: ${{ secrets.MATIC_RPC }}
-=======
-  GRAPH_API_KEY: ${{ secrets.GRAPH_API_KEY }}
-  AWS_SECRET_ACCESS_KEY: ${{ secrets.AWS_SECRET_ACCESS_KEY }}
-  AWS_ACCESS_KEY_ID: ${{ secrets.AWS_ACCESS_KEY_ID }}
->>>>>>> 4cf8b5f9
+  MATIC_RPC: ${{ secrets.MATIC_RPC }}