--- conflicted
+++ resolved
@@ -244,36 +244,20 @@
   },
   {
     name: 'mStable imBTC',
-<<<<<<< HEAD
-    bouncer: BouncerType.Badger,
-    createdBlock: 13405300,
-    depositToken: TOKENS.IMBTC,
-    settToken: TOKENS.BIMBTC,
-    protocol: Protocol.mStable,
-=======
     createdBlock: 13418026,
     depositToken: TOKENS.IMBTC,
     settToken: TOKENS.BIMBTC,
     protocol: Protocol.mStable,
     strategy: '0x10D96b1Fd46Ce7cE092aA905274B8eD9d4585A6E',
->>>>>>> 2035b282
     state: SettState.Guarded,
   },
   {
     name: 'mStable mhBTC',
-<<<<<<< HEAD
-    bouncer: BouncerType.Badger,
-    createdBlock: 13405300,
-    depositToken: TOKENS.MHBTC,
-    settToken: TOKENS.BMHBTC,
-    protocol: Protocol.mStable,
-=======
     createdBlock: 13418026,
     depositToken: TOKENS.MHBTC,
     settToken: TOKENS.BMHBTC,
     protocol: Protocol.mStable,
     strategy: '0x10D96b1Fd46Ce7cE092aA905274B8eD9d4585A6E',
->>>>>>> 2035b282
     state: SettState.Guarded,
   },
   {
