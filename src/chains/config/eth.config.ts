import { Network, Protocol, VaultState } from '@badger-dao/sdk';
import { BLOCKNATIVE_API_KEY } from '../../config/constants';
import rpc from '../../config/rpc.config';
import { TOKENS } from '../../config/tokens.config';
import { GasPrices } from '../../gas/interfaces/gas-prices.interface';
import { getCurveVaultTokenBalance } from '../../protocols/strategies/convex.strategy';
import { VaultDefinition } from '../../vaults/interfaces/vault-definition.interface';
import { ethTokensConfig } from '../../tokens/config/eth-tokens.config';
import { Chain } from './chain.config';
import axios from 'axios';
import { BlocknativeGasResponse } from '../../gas/interfaces/blocknative-gas-response.interface';
import { BaseStrategy } from '../strategies/base.strategy';

export class Ethereum extends Chain {
  private readonly client = axios.create({
    baseURL: 'https://api.blocknative.com/gasprices/blockprices',
    headers: { Authorization: BLOCKNATIVE_API_KEY },
  });

  constructor() {
    super(
      'Ethereum',
      'eth',
      '0x01',
      Network.Ethereum,
      ethTokensConfig,
      ethSetts,
      rpc[Network.Ethereum],
      new BaseStrategy(Network.Ethereum, Object.keys(ethTokensConfig)),
      '0x660802Fc641b154aBA66a62137e71f331B6d787A',
      '0x0A4F4e92C3334821EbB523324D09E321a6B0d8ec',
      '0x31825c0a6278b89338970e3eb979b05b27faa263',
    );
    Chain.register(this.network, this);
  }

  async getGasPrices(): Promise<GasPrices> {
    try {
      const { data } = await this.client.get('/');
      const result = data as BlocknativeGasResponse;
      const blockPrices = result.blockPrices[0];
      return {
        rapid: {
          maxPriorityFeePerGas: blockPrices.estimatedPrices[0].maxPriorityFeePerGas,
          maxFeePerGas: blockPrices.estimatedPrices[0].maxFeePerGas,
        },
        fast: {
          maxPriorityFeePerGas: blockPrices.estimatedPrices[1].maxPriorityFeePerGas,
          maxFeePerGas: blockPrices.estimatedPrices[1].maxFeePerGas,
        },
        standard: {
          maxPriorityFeePerGas: blockPrices.estimatedPrices[2].maxPriorityFeePerGas,
          maxFeePerGas: blockPrices.estimatedPrices[2].maxFeePerGas,
        },
        slow: {
          maxPriorityFeePerGas: blockPrices.estimatedPrices[3].maxPriorityFeePerGas,
          maxFeePerGas: blockPrices.estimatedPrices[3].maxFeePerGas,
        },
      };
    } catch (err) {
      return this.defaultGasPrice();
    }
  }
}

export const ethSetts: VaultDefinition[] = [
  {
    name: 'renBTC/wBTC/sBTC',
    depositToken: TOKENS.CRV_SBTC,
    getTokenBalance: getCurveVaultTokenBalance,
    vaultToken: TOKENS.BCRV_SBTC,
    protocol: Protocol.Convex,
    state: VaultState.Discontinued,
  },
  {
    name: 'renBTC/wBTC',
    depositToken: TOKENS.CRV_RENBTC,
    getTokenBalance: getCurveVaultTokenBalance,
    vaultToken: TOKENS.BCRV_RENBTC,
    protocol: Protocol.Convex,
  },
  {
    name: 'tBTC/sBTC',
    depositToken: TOKENS.CRV_TBTC,
    getTokenBalance: getCurveVaultTokenBalance,
    vaultToken: TOKENS.BCRV_TBTC,
    protocol: Protocol.Convex,
    state: VaultState.Discontinued,
  },
  {
    name: 'renBTC/wBTC',
    depositToken: TOKENS.CRV_RENBTC,
    getTokenBalance: getCurveVaultTokenBalance,
    vaultToken: TOKENS.BCRV_HRENBTC,
<<<<<<< HEAD
=======
    state: VaultState.Deprecated,
>>>>>>> 029e64a2
    protocol: Protocol.Curve,
    state: VaultState.Discontinued,
  },
  {
    name: 'wBTC/Badger',
    depositToken: TOKENS.UNI_BADGER_WBTC,
    vaultToken: TOKENS.BUNI_BADGER_WBTC,
    protocol: Protocol.Uniswap,
    deprecated: true,
    state: VaultState.Discontinued,
  },
  {
    name: 'wBTC/Digg',
    depositToken: TOKENS.UNI_DIGG_WBTC,
<<<<<<< HEAD
=======
    state: VaultState.Deprecated,
>>>>>>> 029e64a2
    vaultToken: TOKENS.BUNI_DIGG_WBTC,
    protocol: Protocol.Uniswap,
    state: VaultState.Discontinued,
  },
  {
    name: 'wBTC/wETH',
    depositToken: TOKENS.SUSHI_ETH_WBTC,
    vaultToken: TOKENS.BSUSHI_ETH_WBTC,
    protocol: Protocol.Sushiswap,
  },
  {
    name: 'wBTC/Badger',
    depositToken: TOKENS.SUSHI_BADGER_WBTC,
    vaultToken: TOKENS.BSUSHI_BADGER_WBTC,
    protocol: Protocol.Sushiswap,
  },
  {
    name: 'wBTC/Digg',
    depositToken: TOKENS.SUSHI_DIGG_WBTC,
    vaultToken: TOKENS.BSUSHI_DIGG_WBTC,
    protocol: Protocol.Sushiswap,
  },
  {
    name: 'Digg',
    depositToken: TOKENS.DIGG,
    vaultToken: TOKENS.BDIGG,
  },
  {
    name: 'Badger',
    depositToken: TOKENS.BADGER,
    vaultToken: TOKENS.BBADGER,
    state: VaultState.Deprecated,
  },
  {
    name: 'wBTC',
    depositToken: TOKENS.WBTC,
    vaultToken: TOKENS.BVYWBTC,
    protocol: Protocol.Yearn,
  },
  {
    name: 'wBTC/ibBTC',
    depositToken: TOKENS.SUSHI_IBBTC_WBTC,
    vaultToken: TOKENS.BSUSHI_IBBTC_WBTC,
    strategy: '0xf4146A176b09C664978e03d28d07Db4431525dAd',
    protocol: Protocol.Sushiswap,
    state: VaultState.Discontinued,
  },
  {
    name: 'hBTC',
    depositToken: TOKENS.CRV_HBTC,
    getTokenBalance: getCurveVaultTokenBalance,
    vaultToken: TOKENS.BCRV_HBTC,
    protocol: Protocol.Convex,
    state: VaultState.Discontinued,
  },
  {
    name: 'pBTC',
    depositToken: TOKENS.CRV_PBTC,
    getTokenBalance: getCurveVaultTokenBalance,
    vaultToken: TOKENS.BCRV_PBTC,
    protocol: Protocol.Convex,
    state: VaultState.Discontinued,
  },
  {
    name: 'oBTC',
    depositToken: TOKENS.CRV_OBTC,
    getTokenBalance: getCurveVaultTokenBalance,
    vaultToken: TOKENS.BCRV_OBTC,
    protocol: Protocol.Convex,
    state: VaultState.Discontinued,
  },
  {
    name: 'bBTC',
    depositToken: TOKENS.CRV_BBTC,
    getTokenBalance: getCurveVaultTokenBalance,
    vaultToken: TOKENS.BCRV_BBTC,
    protocol: Protocol.Convex,
    state: VaultState.Discontinued,
  },
  {
    name: 'Tricrypto',
    depositToken: TOKENS.CRV_TRICRYPTO,
    getTokenBalance: getCurveVaultTokenBalance,
    vaultToken: TOKENS.BCRV_TRICRYPTO,
<<<<<<< HEAD
=======
    state: VaultState.Deprecated,
>>>>>>> 029e64a2
    protocol: Protocol.Convex,
    state: VaultState.Discontinued,
  },
  {
    name: 'cvxCRV',
    depositToken: TOKENS.CVXCRV,
    vaultToken: TOKENS.BCVXCRV,
    protocol: Protocol.Convex,
  },
  {
    name: 'CVX',
    depositToken: TOKENS.CVX,
    vaultToken: TOKENS.BCVX,
    protocol: Protocol.Convex,
    state: VaultState.Discontinued,
  },
  {
    name: 'Tricrypto2',
    depositToken: TOKENS.CRV_TRICRYPTO2,
    getTokenBalance: getCurveVaultTokenBalance,
    vaultToken: TOKENS.BCRV_TRICRYPTO2,
    protocol: Protocol.Convex,
  },
  {
    name: 'imBTC',
    depositToken: TOKENS.IMBTC,
    vaultToken: TOKENS.BIMBTC,
    protocol: Protocol.mStable,
    state: VaultState.Deprecated,
    strategy: '0x10D96b1Fd46Ce7cE092aA905274B8eD9d4585A6E',
  },
  {
    name: 'mhBTC',
    depositToken: TOKENS.MHBTC,
    vaultToken: TOKENS.BMHBTC,
    protocol: Protocol.mStable,
    state: VaultState.Deprecated,
    strategy: '0x10D96b1Fd46Ce7cE092aA905274B8eD9d4585A6E',
  },
  {
    name: 'bveCVX',
    depositToken: TOKENS.CVX,
    vaultToken: TOKENS.BVECVX,
    protocol: Protocol.Convex,
  },
  {
    name: 'CVX / bveCVX',
    depositToken: TOKENS.CRV_CVXBVECVX,
    getTokenBalance: getCurveVaultTokenBalance,
    vaultToken: TOKENS.BCRV_CVXBVECVX,
    protocol: Protocol.Curve,
  },
  {
    name: 'ibBTC / crvsBTC',
    depositToken: TOKENS.CRV_IBBTC,
    getTokenBalance: getCurveVaultTokenBalance,
    vaultToken: TOKENS.BCRV_IBBTC,
    protocol: Protocol.Convex,
  },
  {
    name: 'MIM / 3CRV',
    depositToken: TOKENS.CRV_MIM_3CRV,
    getTokenBalance: getCurveVaultTokenBalance,
    vaultToken: TOKENS.BCRV_MIM_3CRV,
    protocol: Protocol.Convex,
  },
  {
    name: 'FRAX / 3CRV',
    depositToken: TOKENS.CRV_FRAX_3CRV,
    getTokenBalance: getCurveVaultTokenBalance,
    vaultToken: TOKENS.BCRV_FRAX_3CRV,
    protocol: Protocol.Convex,
  },
  {
    name: 'remBadger',
    depositToken: TOKENS.BADGER,
    vaultToken: TOKENS.BREMBADGER,
    protocol: Protocol.Badger,
  },
  {
    name: 'BADGER / WBTC',
    depositToken: TOKENS.CRV_BADGER,
    getTokenBalance: getCurveVaultTokenBalance,
    vaultToken: TOKENS.BCRV_BADGER,
    protocol: Protocol.Convex,
    state: VaultState.New,
  },
];<|MERGE_RESOLUTION|>--- conflicted
+++ resolved
@@ -92,10 +92,6 @@
     depositToken: TOKENS.CRV_RENBTC,
     getTokenBalance: getCurveVaultTokenBalance,
     vaultToken: TOKENS.BCRV_HRENBTC,
-<<<<<<< HEAD
-=======
-    state: VaultState.Deprecated,
->>>>>>> 029e64a2
     protocol: Protocol.Curve,
     state: VaultState.Discontinued,
   },
@@ -110,10 +106,6 @@
   {
     name: 'wBTC/Digg',
     depositToken: TOKENS.UNI_DIGG_WBTC,
-<<<<<<< HEAD
-=======
-    state: VaultState.Deprecated,
->>>>>>> 029e64a2
     vaultToken: TOKENS.BUNI_DIGG_WBTC,
     protocol: Protocol.Uniswap,
     state: VaultState.Discontinued,
@@ -198,10 +190,7 @@
     depositToken: TOKENS.CRV_TRICRYPTO,
     getTokenBalance: getCurveVaultTokenBalance,
     vaultToken: TOKENS.BCRV_TRICRYPTO,
-<<<<<<< HEAD
-=======
-    state: VaultState.Deprecated,
->>>>>>> 029e64a2
+    state: VaultState.Deprecated,
     protocol: Protocol.Convex,
     state: VaultState.Discontinued,
   },
