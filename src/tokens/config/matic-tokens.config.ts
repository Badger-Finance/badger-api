import { ChainNetwork } from '../../chains/enums/chain-network.enum';
import { TOKENS } from '../../config/tokens.config';
import { TokenType } from '../enums/token-type.enum';
import { TokenConfig } from '../interfaces/token-config.interface';

export const maticTokensConfig: TokenConfig = {
  [TOKENS.MATIC_WBTC]: {
    address: TOKENS.MATIC_WBTC,
    decimals: 8,
    lookupName: 'wrapped-bitcoin',
    name: 'Wrapped Bitcoin',
    symbol: 'WBTC',
    type: TokenType.Contract,
  },
  [TOKENS.MATIC_USDC]: {
    address: TOKENS.MATIC_USDC,
    decimals: 6,
    lookupName: 'usd-coin',
    name: 'US Dollar Coin',
    symbol: 'USDC',
    type: TokenType.Contract,
  },
  [TOKENS.MATIC_IBBTC]: {
    address: TOKENS.MATIC_IBBTC,
    decimals: 18,
<<<<<<< HEAD
    lookupName: 'ibBTC',
    name: 'Interest-Bearing BTC',
    symbol: 'IBBTC',
    type: TokenType.Contract,
=======
    name: 'ibBTC',
    symbol: 'ibBTC',
    type: TokenType.Index,
>>>>>>> 8d856e11
  },
  [TOKENS.MATIC_SUSHI_IBBTC_WBTC]: {
    address: TOKENS.MATIC_SUSHI_IBBTC_WBTC,
    decimals: 18,
    lpToken: true,
<<<<<<< HEAD
    name: 'Sushi: IBBTC-WBTC',
=======
    name: 'Sushiswap: ibBTC-WBTC',
>>>>>>> 8d856e11
    symbol: 'SLP-IBBTC-WBTC',
    type: TokenType.SushiswapLp,
  },
  [TOKENS.MATIC_BSUSHI_IBBTC_WBTC]: {
    address: TOKENS.MATIC_BSUSHI_IBBTC_WBTC,
    decimals: 18,
<<<<<<< HEAD
    name: 'bSushi: IBBTC-WBTC',
=======
    name: 'bSushiSwap: ibBTC-WBTC',
>>>>>>> 8d856e11
    symbol: 'bSLP-IBBTC-WBTC',
    type: TokenType.Vault,
    vaultToken: {
      address: TOKENS.MATIC_SUSHI_IBBTC_WBTC,
      network: ChainNetwork.Matic,
    },
  },
};<|MERGE_RESOLUTION|>--- conflicted
+++ resolved
@@ -23,37 +23,22 @@
   [TOKENS.MATIC_IBBTC]: {
     address: TOKENS.MATIC_IBBTC,
     decimals: 18,
-<<<<<<< HEAD
-    lookupName: 'ibBTC',
-    name: 'Interest-Bearing BTC',
-    symbol: 'IBBTC',
-    type: TokenType.Contract,
-=======
     name: 'ibBTC',
     symbol: 'ibBTC',
     type: TokenType.Index,
->>>>>>> 8d856e11
   },
   [TOKENS.MATIC_SUSHI_IBBTC_WBTC]: {
     address: TOKENS.MATIC_SUSHI_IBBTC_WBTC,
     decimals: 18,
     lpToken: true,
-<<<<<<< HEAD
-    name: 'Sushi: IBBTC-WBTC',
-=======
     name: 'Sushiswap: ibBTC-WBTC',
->>>>>>> 8d856e11
     symbol: 'SLP-IBBTC-WBTC',
     type: TokenType.SushiswapLp,
   },
   [TOKENS.MATIC_BSUSHI_IBBTC_WBTC]: {
     address: TOKENS.MATIC_BSUSHI_IBBTC_WBTC,
     decimals: 18,
-<<<<<<< HEAD
-    name: 'bSushi: IBBTC-WBTC',
-=======
     name: 'bSushiSwap: ibBTC-WBTC',
->>>>>>> 8d856e11
     symbol: 'bSLP-IBBTC-WBTC',
     type: TokenType.Vault,
     vaultToken: {
